// Copyright 2016 PingCAP, Inc.
//
// Licensed under the Apache License, Version 2.0 (the "License");
// you may not use this file except in compliance with the License.
// You may obtain a copy of the License at
//
//     http://www.apache.org/licenses/LICENSE-2.0
//
// Unless required by applicable law or agreed to in writing, software
// distributed under the License is distributed on an "AS IS" BASIS,
// See the License for the specific language governing permissions and
// limitations under the License.

//! Core data types.

use std::cmp::Ordering;
use std::fmt::{self, Display, Formatter};
use std::hash::{Hash, Hasher};
use std::u64;

use util::codec::bytes;
use util::codec::number::{self, NumberEncoder};
use util::{codec, escape};

use storage::mvcc::{Lock, Write};

/// Value type which is essentially raw bytes.
pub type Value = Vec<u8>;

/// Key-value pair type.
///
/// The value is simply raw bytes; the key is a little bit tricky, which is
/// encoded bytes.
pub type KvPair = (Vec<u8>, Value);

/// `MvccInfo` stores all mvcc information of given key.
/// Used by `MvccGetByKey` and `MvccGetByStartTs`.
#[derive(Debug, Default)]
pub struct MvccInfo {
    pub lock: Option<Lock>,
    /// commit_ts and write
    pub writes: Vec<(u64, Write)>,
    /// start_ts and value
    pub values: Vec<(u64, Value)>,
}

/// The caller should ensure the key is a timestamped key.
pub fn truncate_ts(key: &[u8]) -> &[u8] {
    &key[..key.len() - number::U64_SIZE]
}

/// The caller should ensure the key is a timestamped key.
pub fn decode_ts(key: &[u8]) -> Result<u64, codec::Error> {
    let len = key.len();
    if len < number::U64_SIZE {
        return Err(codec::Error::KeyLength);
    }
    let mut ts = &key[len - number::U64_SIZE..];
    number::decode_u64_desc(&mut ts)
}

/// Key type.
///
/// Keys have 2 types of binary representation - raw and encoded. The raw
/// representation is for public interface, the encoded representation is for
/// internal storage. We can get both representations from an instance of this
/// type.
///
/// Orthogonal to binary representation, keys may or may not embed a timestamp,
/// but this information is transparent to this type, the caller must use it
/// consistently.
#[derive(Debug)]
pub struct Key(Vec<u8>);

/// Core functions for `Key`.
impl Key {
    /// Creates a key from raw bytes.
    pub fn from_raw(key: &[u8]) -> Key {
        Key(codec::bytes::encode_bytes(key))
    }

    /// Gets the raw representation of this key.
    pub fn raw(&self) -> Result<Vec<u8>, codec::Error> {
        bytes::decode_bytes(&mut self.0.as_slice(), false)
    }

    /// Creates a key from encoded bytes.
    pub fn from_encoded(encoded_key: Vec<u8>) -> Key {
        Key(encoded_key)
    }

    /// Gets the encoded representation of this key.
    pub fn encoded(&self) -> &Vec<u8> {
        &self.0
    }

<<<<<<< HEAD
    /// Gets and moves the encoded representation of this key.
=======
    /// Convert to encoded representation of this key.
>>>>>>> 0a35c4e5
    pub fn take_encoded(self) -> Vec<u8> {
        self.0
    }

    /// Creates a new key by appending a `u64` timestamp to this key.
    pub fn append_ts(self, ts: u64) -> Key {
        let mut encoded = self.0;
        encoded.encode_u64_desc(ts).unwrap();
        Key(encoded)
    }

    /// Gets the timestamp contained in this key.
    ///
    /// Preconditions: the caller must ensure this is actually a timestamped
    /// key.
    pub fn decode_ts(&self) -> Result<u64, codec::Error> {
        Ok(decode_ts(&self.0)?)
    }

    /// Creates a new key by truncating the timestamp from this key.
    ///
    /// Preconditions: the caller must ensure this is actually a timestamped key.
    pub fn truncate_ts(mut self) -> Result<Key, codec::Error> {
        let len = self.0.len();
        if len < number::U64_SIZE {
            // TODO: IMHO, this should be an assertion failure instead of
            // returning an error. If this happens, it indicates a bug in
            // the caller module, have to make code change to fix it.
            //
            // Even if it passed the length check, it still could be buggy,
            // a better way is to introduce a type `TimestampedKey`, and
            // functions to convert between `TimestampedKey` and `Key`.
            // `TimestampedKey` is in a higher (MVCC) layer, while `Key` is
            // in the core storage engine layer.
            Err(codec::Error::KeyLength)
        } else {
            self.0.truncate(len - number::U64_SIZE);
            Ok(Key(self.0))
        }
    }
}

impl Clone for Key {
    fn clone(&self) -> Self {
        // default clone implemention use self.len() to reserve capacity
        // for the sake of appending ts, we need to reserve more
        let mut key = Vec::with_capacity(self.0.capacity());
        key.extend_from_slice(&self.0);
        Key(key)
    }
}

/// Hash for `Key`.
impl Hash for Key {
    fn hash<H: Hasher>(&self, state: &mut H) {
        self.encoded().hash(state)
    }
}

/// Display for `Key`.
impl Display for Key {
    fn fmt(&self, f: &mut Formatter) -> fmt::Result {
        write!(f, "{}", escape(&self.0))
    }
}

/// Partial equality for `Key`.
impl PartialEq for Key {
    fn eq(&self, other: &Key) -> bool {
        self.0 == other.0
    }
}

impl PartialOrd for Key {
    fn partial_cmp(&self, other: &Key) -> Option<Ordering> {
        Some(self.0.cmp(&other.0))
    }
}

/// Creates a new key from raw bytes.
pub fn make_key(k: &[u8]) -> Key {
    Key::from_raw(k)
}

/// Splits encoded key on timestamp.
/// Returns the split key and timestamp.
pub fn split_encoded_key_on_ts(key: &[u8]) -> Result<(&[u8], u64), codec::Error> {
    if key.len() < number::U64_SIZE {
        Err(codec::Error::KeyLength)
    } else {
        let pos = key.len() - number::U64_SIZE;
        let k = &key[..pos];
        let mut ts = &key[pos..];
        Ok((k, number::decode_u64_desc(&mut ts)?))
    }
}

/// Pick the part without ts from a key represented by a slice.
/// This function helps avoiding copying in some situations.
#[inline]
pub fn slice_without_ts(key: &[u8]) -> &[u8] {
    &key[..key.len() - number::U64_SIZE]
}

#[cfg(test)]
mod tests {
    use super::*;

    #[test]
    fn test_split_ts() {
        let k = b"k";
        let ts = 123;
        assert!(split_encoded_key_on_ts(k).is_err());
        let enc = Key::from_encoded(k.to_vec()).append_ts(ts);
        let res = split_encoded_key_on_ts(enc.encoded()).unwrap();
        assert_eq!(res, (k.as_ref(), ts));
    }
}<|MERGE_RESOLUTION|>--- conflicted
+++ resolved
@@ -94,11 +94,7 @@
         &self.0
     }
 
-<<<<<<< HEAD
-    /// Gets and moves the encoded representation of this key.
-=======
     /// Convert to encoded representation of this key.
->>>>>>> 0a35c4e5
     pub fn take_encoded(self) -> Vec<u8> {
         self.0
     }
